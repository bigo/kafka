/**
 * Licensed to the Apache Software Foundation (ASF) under one or more
 * contributor license agreements.  See the NOTICE file distributed with
 * this work for additional information regarding copyright ownership.
 * The ASF licenses this file to You under the Apache License, Version 2.0
 * (the "License"); you may not use this file except in compliance with
 * the License.  You may obtain a copy of the License at
 *
 *    http://www.apache.org/licenses/LICENSE-2.0
 *
 * Unless required by applicable law or agreed to in writing, software
 * distributed under the License is distributed on an "AS IS" BASIS,
 * WITHOUT WARRANTIES OR CONDITIONS OF ANY KIND, either express or implied.
 * See the License for the specific language governing permissions and
 * limitations under the License.
 */

package kafka.consumer

import java.util.concurrent._
import java.util.concurrent.atomic._
import locks.ReentrantLock
import scala.collection._
import kafka.cluster._
import kafka.utils._
import org.I0Itec.zkclient.exception.ZkNodeExistsException
import java.net.InetAddress
import org.I0Itec.zkclient.{IZkStateListener, IZkChildListener, ZkClient}
import org.apache.zookeeper.Watcher.Event.KeeperState
import kafka.api.OffsetRequest
import java.util.UUID
import kafka.serializer.Decoder
import java.lang.IllegalStateException
import kafka.utils.ZkUtils._
import kafka.common.{NoBrokersForPartitionException, ConsumerRebalanceFailedException, InvalidConfigException}


/**
 * This class handles the consumers interaction with zookeeper
 *
 * Directories:
 * 1. Consumer id registry:
 * /consumers/[group_id]/ids[consumer_id] -> topic1,...topicN
 * A consumer has a unique consumer id within a consumer group. A consumer registers its id as an ephemeral znode
 * and puts all topics that it subscribes to as the value of the znode. The znode is deleted when the client is gone.
 * A consumer subscribes to event changes of the consumer id registry within its group.
 *
 * The consumer id is picked up from configuration, instead of the sequential id assigned by ZK. Generated sequential
 * ids are hard to recover during temporary connection loss to ZK, since it's difficult for the client to figure out
 * whether the creation of a sequential znode has succeeded or not. More details can be found at
 * (http://wiki.apache.org/hadoop/ZooKeeper/ErrorHandling)
 *
 * 2. Broker node registry:
 * /brokers/[0...N] --> { "host" : "host:port",
 *                        "topics" : {"topic1": ["partition1" ... "partitionN"], ...,
 *                                    "topicN": ["partition1" ... "partitionN"] } }
 * This is a list of all present broker brokers. A unique logical node id is configured on each broker node. A broker
 * node registers itself on start-up and creates a znode with the logical node id under /brokers. The value of the znode
 * is a JSON String that contains (1) the host name and the port the broker is listening to, (2) a list of topics that
 * the broker serves, (3) a list of logical partitions assigned to each topic on the broker.
 * A consumer subscribes to event changes of the broker node registry.
 *
 * 3. Partition owner registry:
 * /consumers/[group_id]/owner/[topic]/[broker_id-partition_id] --> consumer_node_id
 * This stores the mapping before broker partitions and consumers. Each partition is owned by a unique consumer
 * within a consumer group. The mapping is reestablished after each rebalancing.
 *
 * 4. Consumer offset tracking:
 * /consumers/[group_id]/offsets/[topic]/[broker_id-partition_id] --> offset_counter_value
 * Each consumer tracks the offset of the latest message consumed for each partition.
 *
 */
private[kafka] object ZookeeperConsumerConnector {
  val shutdownCommand: FetchedDataChunk = new FetchedDataChunk(null, null, -1L)
}

/**
 *  JMX interface for monitoring consumer
 */
trait ZookeeperConsumerConnectorMBean {
  def getPartOwnerStats: String
  def getConsumerGroup: String
  def getOffsetLag(topic: String, brokerId: Int, partitionId: Int): Long
  def getConsumedOffset(topic: String, brokerId: Int, partitionId: Int): Long
  def getLatestOffset(topic: String, brokerId: Int, partitionId: Int): Long
}

private[kafka] class ZookeeperConsumerConnector(val config: ConsumerConfig,
                                                val enableFetcher: Boolean) // for testing only
        extends ConsumerConnector with ZookeeperConsumerConnectorMBean
        with Logging {
  private val isShuttingDown = new AtomicBoolean(false)
  private val rebalanceLock = new Object
  private var fetcher: Option[Fetcher] = None
  private var zkClient: ZkClient = null
<<<<<<< HEAD
  private val topicRegistry = new Pool[String, Pool[Int, PartitionTopicInfo]]
  // queues : (topic,consumerThreadId) -> queue
  private val queues = new Pool[Tuple2[String,String], BlockingQueue[FetchedDataChunk]]
=======
  private var topicRegistry = new Pool[String, Pool[Partition, PartitionTopicInfo]]
  // topicThreadIdAndQueues : (topic,consumerThreadId) -> queue
  private val topicThreadIdAndQueues = new Pool[Tuple2[String,String], BlockingQueue[FetchedDataChunk]]
>>>>>>> 2a59ad76
  private val scheduler = new KafkaScheduler(1, "Kafka-consumer-autocommit-", false)
  private val messageStreamCreated = new AtomicBoolean(false)

  private var sessionExpirationListener: ZKSessionExpireListener = null
  private var loadBalancerListener: ZKRebalancerListener = null

  private var wildcardTopicWatcher: ZookeeperTopicEventWatcher = null

  val consumerIdString = {
    var consumerUuid : String = null
    config.consumerId match {
      case Some(consumerId) // for testing only
      => consumerUuid = consumerId
      case None // generate unique consumerId automatically
      => val uuid = UUID.randomUUID()
      consumerUuid = "%s-%d-%s".format(
        InetAddress.getLocalHost.getHostName, System.currentTimeMillis,
        uuid.getMostSignificantBits().toHexString.substring(0,8))
    }
    config.groupId + "_" + consumerUuid
  }
  this.logIdent = consumerIdString + " "

  connectZk()
  createFetcher()
  if (config.autoCommit) {
    info("starting auto committer every " + config.autoCommitIntervalMs + " ms")
    scheduler.scheduleWithRate(autoCommit, config.autoCommitIntervalMs, config.autoCommitIntervalMs)
  }

  def this(config: ConsumerConfig) = this(config, true)

<<<<<<< HEAD
  def createMessageStreams[T](topicCountMap: Map[String,Int], decoder: Decoder[T])
      : Map[String,List[KafkaMessageStream[T]]] = {
=======
  def createMessageStreams[T](topicCountMap: Map[String,Int],
                              decoder: Decoder[T])
      : Map[String,List[KafkaStream[T]]] = {
    if (messageStreamCreated.getAndSet(true))
      throw new RuntimeException(this.getClass.getSimpleName +
                                   " can create message streams at most once")
>>>>>>> 2a59ad76
    consume(topicCountMap, decoder)
  }

  def createMessageStreamsByFilter[T](topicFilter: TopicFilter, numStreams: Int, decoder: Decoder[T]) = {
    val wildcardStreamsHandler = new WildcardStreamsHandler[T](topicFilter, numStreams, decoder)
    wildcardStreamsHandler.streams
  }

  private def createFetcher() {
    if (enableFetcher)
      fetcher = Some(new Fetcher(config, zkClient))
  }

  private def connectZk() {
    info("Connecting to zookeeper instance at " + config.zkConnect)
    zkClient = new ZkClient(config.zkConnect, config.zkSessionTimeoutMs, config.zkConnectionTimeoutMs, ZKStringSerializer)
  }

  def shutdown() {
    val canShutdown = isShuttingDown.compareAndSet(false, true);
    if (canShutdown) {
      info("ZKConsumerConnector shutting down")

      if (wildcardTopicWatcher != null)
        wildcardTopicWatcher.shutdown()
      try {
        scheduler.shutdownNow()
        fetcher match {
          case Some(f) => f.stopConnectionsToAllBrokers
          case None =>
        }
        sendShutdownToAllQueues()
        if (config.autoCommit)
          commitOffsets()
        if (zkClient != null) {
          zkClient.close()
          zkClient = null
        }
      } catch {
        case e =>
          fatal("error during consumer connector shutdown", e)
      }
      info("ZKConsumerConnector shut down completed")
    }
  }

<<<<<<< HEAD
  def consume[T](topicCountMap: scala.collection.Map[String,Int], decoder: Decoder[T])
      : Map[String,List[KafkaMessageStream[T]]] = {
=======
  def consume[T](topicCountMap: scala.collection.Map[String,Int],
                 decoder: Decoder[T])
      : Map[String,List[KafkaStream[T]]] = {
>>>>>>> 2a59ad76
    debug("entering consume ")
    if (topicCountMap == null)
      throw new RuntimeException("topicCountMap is null")

<<<<<<< HEAD
    val dirs = new ZKGroupDirs(config.groupId)
    var ret = new mutable.HashMap[String,List[KafkaMessageStream[T]]]

    var consumerUuid : String = null
    config.consumerId match {
      case Some(consumerId) => // for testing only
        consumerUuid = consumerId
      case None => // generate unique consumerId automatically
        val uuid = UUID.randomUUID()
        consumerUuid = "%s-%d-%s".format( InetAddress.getLocalHost.getHostName,
                                          System.currentTimeMillis,
                                          uuid.getMostSignificantBits().toHexString.substring(0,8) )
    }
    val consumerIdString = config.groupId + "_" + consumerUuid
    val topicCount = new TopicCount(consumerIdString, topicCountMap)

    // create a queue per topic per consumer thread
    val consumerThreadIdsPerTopic = topicCount.getConsumerThreadIdsPerTopic
    for ((topic, threadIdSet) <- consumerThreadIdsPerTopic) {
      var streamList: List[KafkaMessageStream[T]] = Nil
      for (threadId <- threadIdSet) {
        val stream = new LinkedBlockingQueue[FetchedDataChunk](config.maxQueuedChunks)
        queues.put((topic, threadId), stream)
        streamList ::= new KafkaMessageStream[T](topic, stream, config.consumerTimeoutMs, decoder)
      }
      ret += (topic -> streamList)
      debug("adding topic " + topic + " and stream to map..")
    }

    // listener to consumer and partition changes
    val loadBalancerListener = new ZKRebalancerListener[T](config.groupId, consumerIdString, ret)
    registerConsumerInZK(dirs, consumerIdString, topicCount)
=======
    val topicCount = TopicCount.constructTopicCount(consumerIdString, topicCountMap)
>>>>>>> 2a59ad76

    val topicThreadIds = topicCount.getConsumerThreadIdsPerTopic

    // make a list of (queue,stream) pairs, one pair for each threadId
    val queuesAndStreams = topicThreadIds.values.map(threadIdSet =>
      threadIdSet.map(_ => {
        val queue =  new LinkedBlockingQueue[FetchedDataChunk](config.maxQueuedChunks)
        val stream = new KafkaStream[T](
          queue, config.consumerTimeoutMs, decoder, config.enableShallowIterator)
        (queue, stream)
      })
    ).flatten.toList

    val dirs = new ZKGroupDirs(config.groupId)
    registerConsumerInZK(dirs, consumerIdString, topicCount)
    reinitializeConsumer(topicCount, queuesAndStreams)

    loadBalancerListener.kafkaMessageAndMetadataStreams.asInstanceOf[Map[String, List[KafkaStream[T]]]]
  }

<<<<<<< HEAD
  // this API is used by unit tests only
  def getTopicRegistry: Pool[String, Pool[Int, PartitionTopicInfo]] = topicRegistry

  private def registerConsumerInZK(dirs: ZKGroupDirs, consumerIdString: String, topicCount: TopicCount) = {
=======
  private def registerConsumerInZK(dirs: ZKGroupDirs, consumerIdString: String, topicCount: TopicCount) {
>>>>>>> 2a59ad76
    info("begin registering consumer " + consumerIdString + " in ZK")
    createEphemeralPathExpectConflict(zkClient,
                                      dirs.consumerRegistryDir + "/" + consumerIdString,
                                      topicCount.dbString)
    info("end registering consumer " + consumerIdString + " in ZK")
  }

  private def sendShutdownToAllQueues() = {
    for (queue <- topicThreadIdAndQueues.values) {
      debug("Clearing up queue")
      queue.clear()
      queue.put(ZookeeperConsumerConnector.shutdownCommand)
      debug("Cleared queue and sent shutdown command")
    }
  }

  def autoCommit() {
    trace("auto committing")
    try {
      commitOffsets()
    }
    catch {
      case t: Throwable =>
      // log it and let it go
        error("exception during autoCommit: ", t)
    }
  }

  def commitOffsets() {
    if (zkClient == null) {
      error("zk client is null. Cannot commit offsets")
      return
    }
    for ((topic, infos) <- topicRegistry) {
      val topicDirs = new ZKGroupTopicDirs(config.groupId, topic)
      for (info <- infos.values) {
        val newOffset = info.getConsumeOffset
        try {
          updatePersistentPath(zkClient, topicDirs.consumerOffsetDir + "/" + info.partitionId,
            newOffset.toString)
        } catch {
          case t: Throwable =>
          // log it and let it go
            warn("exception during commitOffsets",  t)
        }
        debug("Committed offset " + newOffset + " for topic " + info)
      }
    }
  }

  // for JMX
  def getPartOwnerStats(): String = {
    val builder = new StringBuilder
    for ((topic, infos) <- topicRegistry) {
      builder.append("\n" + topic + ": [")
      val topicDirs = new ZKGroupTopicDirs(config.groupId, topic)
      for(partition <- infos.values) {
        builder.append("\n    {")
        builder.append{partition}
        builder.append(",fetch offset:" + partition.getFetchOffset)
        builder.append(",consumer offset:" + partition.getConsumeOffset)
        builder.append("}")
      }
      builder.append("\n        ]")
    }
    builder.toString
  }

  // for JMX
  def getConsumerGroup(): String = config.groupId

  def getOffsetLag(topic: String, brokerId: Int, partitionId: Int): Long =
    getLatestOffset(topic, brokerId, partitionId) - getConsumedOffset(topic, brokerId, partitionId)

  def getConsumedOffset(topic: String, brokerId: Int, partitionId: Int): Long = {
    val partitionInfos = topicRegistry.get(topic)
    if (partitionInfos != null) {
      val partitionInfo = partitionInfos.get(partitionId)
      if (partitionInfo != null)
        return partitionInfo.getConsumeOffset
    }

    //otherwise, try to get it from zookeeper
    try {
      val topicDirs = new ZKGroupTopicDirs(config.groupId, topic)
      val znode = topicDirs.consumerOffsetDir + "/" + partitionId
      val offsetString = readDataMaybeNull(zkClient, znode)
      if (offsetString != null)
        return offsetString.toLong
      else
        return -1
    }
    catch {
      case e =>
        error("error in getConsumedOffset JMX ", e)
    }
    return -2
  }

  def getLatestOffset(topic: String, brokerId: Int, partitionId: Int): Long =
    earliestOrLatestOffset(topic, brokerId, partitionId, OffsetRequest.LatestTime)

  private def earliestOrLatestOffset(topic: String, brokerId: Int, partitionId: Int, earliestOrLatest: Long): Long = {
    var simpleConsumer: SimpleConsumer = null
    var producedOffset: Long = -1L
    try {
      val cluster = getCluster(zkClient)
      val broker = cluster.getBroker(brokerId) match {
        case Some(b) => b
        case None => throw new IllegalStateException("Broker " + brokerId + " is unavailable. Cannot issue " +
          "getOffsetsBefore request")
      }
      simpleConsumer = new SimpleConsumer(broker.host, broker.port, ConsumerConfig.SocketTimeout,
                                            ConsumerConfig.SocketBufferSize)
      val offsets = simpleConsumer.getOffsetsBefore(topic, partitionId, earliestOrLatest, 1)
      producedOffset = offsets(0)
    } catch {
      case e =>
        error("error in earliestOrLatestOffset() ", e)
    }
    finally {
      if (simpleConsumer != null)
        simpleConsumer.close
    }
    producedOffset
  }

  class ZKSessionExpireListener(val dirs: ZKGroupDirs,
                                 val consumerIdString: String,
                                 val topicCount: TopicCount,
                                 val loadBalancerListener: ZKRebalancerListener)
    extends IZkStateListener {
    @throws(classOf[Exception])
    def handleStateChanged(state: KeeperState) {
      // do nothing, since zkclient will do reconnect for us.
    }

    /**
     * Called after the zookeeper session has expired and a new session has been created. You would have to re-create
     * any ephemeral nodes here.
     *
     * @throws Exception
     *             On any error.
     */
    @throws(classOf[Exception])
    def handleNewSession() {
      /**
       *  When we get a SessionExpired event, we lost all ephemeral nodes and zkclient has reestablished a
       *  connection for us. We need to release the ownership of the current consumer and re-register this
       *  consumer in the consumer registry and trigger a rebalance.
       */
      info("ZK expired; release old broker parition ownership; re-register consumer " + consumerIdString)
      loadBalancerListener.resetState()
      registerConsumerInZK(dirs, consumerIdString, topicCount)
      // explicitly trigger load balancing for this consumer
      loadBalancerListener.syncedRebalance()

      // There is no need to resubscribe to child and state changes.
      // The child change watchers will be set inside rebalance when we read the children list.
    }

  }

  class ZKRebalancerListener(val group: String, val consumerIdString: String,
                             val kafkaMessageAndMetadataStreams: mutable.Map[String,List[KafkaStream[_]]])
    extends IZkChildListener {
<<<<<<< HEAD
    private val dirs = new ZKGroupDirs(group)
    private var oldPartitionsPerTopicMap: mutable.Map[String, Seq[String]] = new mutable.HashMap[String, Seq[String]]()
    private var oldConsumersPerTopicMap: mutable.Map[String,List[String]] = new mutable.HashMap[String,List[String]]()
=======
    private var isWatcherTriggered = false
    private val lock = new ReentrantLock
    private val cond = lock.newCondition()
    private val watcherExecutorThread = new Thread(consumerIdString + "_watcher_executor") {
      override def run() {
        info("starting watcher executor thread for consumer " + consumerIdString)
        var doRebalance = false
        while (!isShuttingDown.get) {
          try {
            lock.lock()
            try {
              if (!isWatcherTriggered)
                cond.await(1000, TimeUnit.MILLISECONDS) // wake up periodically so that it can check the shutdown flag
            } finally {
              doRebalance = isWatcherTriggered
              isWatcherTriggered = false
              lock.unlock()
            }
            if (doRebalance)
              syncedRebalance
          } catch {
            case t => error("error during syncedRebalance", t)
          }
        }
        info("stopping watcher executor thread for consumer " + consumerIdString)
      }
    }
    watcherExecutorThread.start()
>>>>>>> 2a59ad76

    @throws(classOf[Exception])
    def handleChildChange(parentPath : String, curChilds : java.util.List[String]) {
      lock.lock()
      try {
        isWatcherTriggered = true
        cond.signalAll()
      } finally {
        lock.unlock()
      }
    }

<<<<<<< HEAD
    private def releasePartitionOwnership()= {
      info("Releasing partition ownership")
      for ((topic, infos) <- topicRegistry) {
        for(partition <- infos.keys) {
          val partitionOwnerPath = getConsumerPartitionOwnerPath(group, topic, partition.toString)
          deletePath(zkClient, partitionOwnerPath)
          debug("Consumer " + consumerIdString + " releasing " + partitionOwnerPath)
        }
      }
    }

    private def getRelevantTopicMap(myTopicThreadIdsMap: Map[String, Set[String]],
                                    newPartMap: Map[String, Seq[String]],
                                    oldPartMap: Map[String, Seq[String]],
                                    newConsumerMap: Map[String,List[String]],
                                    oldConsumerMap: Map[String,List[String]]): Map[String, Set[String]] = {
      var relevantTopicThreadIdsMap = new mutable.HashMap[String, Set[String]]()
      for ( (topic, consumerThreadIdSet) <- myTopicThreadIdsMap )
        if ( oldPartMap.get(topic) != newPartMap.get(topic) || oldConsumerMap.get(topic) != newConsumerMap.get(topic))
          relevantTopicThreadIdsMap += (topic -> consumerThreadIdSet)
      relevantTopicThreadIdsMap
=======
    private def deletePartitionOwnershipFromZK(topic: String, partition: String) {
      val topicDirs = new ZKGroupTopicDirs(group, topic)
      val znode = topicDirs.consumerOwnerDir + "/" + partition
      deletePath(zkClient, znode)
      debug("Consumer " + consumerIdString + " releasing " + znode)
    }

    private def releasePartitionOwnership(localTopicRegistry: Pool[String, Pool[Partition, PartitionTopicInfo]])= {
      info("Releasing partition ownership")
      for ((topic, infos) <- localTopicRegistry) {
        for(partition <- infos.keys)
          deletePartitionOwnershipFromZK(topic, partition.toString)
        localTopicRegistry.remove(topic)
      }
>>>>>>> 2a59ad76
    }

    def resetState() {
      topicRegistry.clear
    }

    def syncedRebalance() {
      rebalanceLock synchronized {
        for (i <- 0 until config.maxRebalanceRetries) {
          info("begin rebalancing consumer " + consumerIdString + " try #" + i)
          var done = false
          val cluster = getCluster(zkClient)
          try {
            done = rebalance(cluster)
          } catch {
            case e =>
              /** occasionally, we may hit a ZK exception because the ZK state is changing while we are iterating.
               * For example, a ZK node can disappear between the time we get all children and the time we try to get
               * the value of a child. Just let this go since another rebalance will be triggered.
               **/
              info("exception during rebalance ", e)
          }
          info("end rebalancing consumer " + consumerIdString + " try #" + i)
          if (done) {
            return
          } else {
              /* Here the cache is at a risk of being stale. To take future rebalancing decisions correctly, we should
               * clear the cache */
              info("Rebalancing attempt failed. Clearing the cache before the next rebalancing operation is triggered")
          }
          // stop all fetchers and clear all the queues to avoid data duplication
          closeFetchersForQueues(cluster, kafkaMessageAndMetadataStreams, topicThreadIdAndQueues.map(q => q._2))
          Thread.sleep(config.rebalanceBackoffMs)
        }
      }

      throw new ConsumerRebalanceFailedException(consumerIdString + " can't rebalance after " + config.maxRebalanceRetries +" retries")
    }

    private def rebalance(cluster: Cluster): Boolean = {
      val myTopicThreadIdsMap = TopicCount.constructTopicCount(group, consumerIdString, zkClient).getConsumerThreadIdsPerTopic
      val consumersPerTopicMap = getConsumersPerTopic(zkClient, group)
      val partitionsPerTopicMap = getPartitionsForTopics(zkClient, myTopicThreadIdsMap.keys.iterator)

      /**
       * fetchers must be stopped to avoid data duplication, since if the current
       * rebalancing attempt fails, the partitions that are released could be owned by another consumer.
       * But if we don't stop the fetchers first, this consumer would continue returning data for released
       * partitions in parallel. So, not stopping the fetchers leads to duplicate data.
       */
      closeFetchers(cluster, kafkaMessageAndMetadataStreams, myTopicThreadIdsMap)

      releasePartitionOwnership(topicRegistry)

      var partitionOwnershipDecision = new collection.mutable.HashMap[(String, String), String]()
<<<<<<< HEAD
      for ((topic, consumerThreadIdSet) <- relevantTopicThreadIdsMap) {
        topicRegistry.remove(topic)
        topicRegistry.put(topic, new Pool[Int, PartitionTopicInfo])
=======
      var currentTopicRegistry = new Pool[String, Pool[Partition, PartitionTopicInfo]]

      for ((topic, consumerThreadIdSet) <- myTopicThreadIdsMap) {
        currentTopicRegistry.put(topic, new Pool[Partition, PartitionTopicInfo])
>>>>>>> 2a59ad76

        val topicDirs = new ZKGroupTopicDirs(group, topic)
        val curConsumers = consumersPerTopicMap.get(topic).get
        var curPartitions: Seq[String] = partitionsPerTopicMap.get(topic).get

        val nPartsPerConsumer = curPartitions.size / curConsumers.size
        val nConsumersWithExtraPart = curPartitions.size % curConsumers.size

        info("Consumer " + consumerIdString + " rebalancing the following partitions: " + curPartitions +
          " for topic " + topic + " with consumers: " + curConsumers)

        for (consumerThreadId <- consumerThreadIdSet) {
          val myConsumerPosition = curConsumers.findIndexOf(_ == consumerThreadId)
          assert(myConsumerPosition >= 0)
          val startPart = nPartsPerConsumer*myConsumerPosition + myConsumerPosition.min(nConsumersWithExtraPart)
          val nParts = nPartsPerConsumer + (if (myConsumerPosition + 1 > nConsumersWithExtraPart) 0 else 1)

          /**
           *   Range-partition the sorted partitions to consumers for better locality.
           *  The first few consumers pick up an extra partition, if any.
           */
          if (nParts <= 0)
            warn("No broker partitions consumed by consumer thread " + consumerThreadId + " for topic " + topic)
          else {
            for (i <- startPart until startPart + nParts) {
              val partition = curPartitions(i)
              info(consumerThreadId + " attempting to claim partition " + partition)
              addPartitionTopicInfo(currentTopicRegistry, topicDirs, partition, topic, consumerThreadId)
              // record the partition ownership decision
              partitionOwnershipDecision += ((topic, partition) -> consumerThreadId)
            }
          }
        }
      }

      /**
       * move the partition ownership here, since that can be used to indicate a truly successful rebalancing attempt
       * A rebalancing attempt is completed successfully only after the fetchers have been started correctly
       */
      if(reflectPartitionOwnershipDecision(partitionOwnershipDecision.toMap)) {
        info("Updating the cache")
        debug("Partitions per topic cache " + partitionsPerTopicMap)
        debug("Consumers per topic cache " + consumersPerTopicMap)
        topicRegistry = currentTopicRegistry
        updateFetcher(cluster)
        true
<<<<<<< HEAD
      } else
=======
      }else {
>>>>>>> 2a59ad76
        false
      }
    }

    private def closeFetchersForQueues(cluster: Cluster,
                                       messageStreams: Map[String,List[KafkaStream[_]]],
                                       queuesToBeCleared: Iterable[BlockingQueue[FetchedDataChunk]]) {
      var allPartitionInfos = topicRegistry.values.map(p => p.values).flatten
      fetcher match {
        case Some(f) => f.stopConnectionsToAllBrokers
        f.clearFetcherQueues(allPartitionInfos, cluster, queuesToBeCleared, messageStreams)
        info("Committing all offsets after clearing the fetcher queues")
        /**
        * here, we need to commit offsets before stopping the consumer from returning any more messages
        * from the current data chunk. Since partition ownership is not yet released, this commit offsets
        * call will ensure that the offsets committed now will be used by the next consumer thread owning the partition
        * for the current data chunk. Since the fetchers are already shutdown and this is the last chunk to be iterated
        * by the consumer, there will be no more messages returned by this iterator until the rebalancing finishes
        * successfully and the fetchers restart to fetch more data chunks
        **/
        commitOffsets
        case None =>
      }
    }

    private def closeFetchers(cluster: Cluster, messageStreams: Map[String,List[KafkaStream[_]]],
                              relevantTopicThreadIdsMap: Map[String, Set[String]]) {
      // only clear the fetcher queues for certain topic partitions that *might* no longer be served by this consumer
      // after this rebalancing attempt
      val queuesTobeCleared = topicThreadIdAndQueues.filter(q => relevantTopicThreadIdsMap.contains(q._1._1)).map(q => q._2)
      closeFetchersForQueues(cluster, messageStreams, queuesTobeCleared)
    }

    private def updateFetcher(cluster: Cluster) {
      // update partitions for fetcher
      var allPartitionInfos : List[PartitionTopicInfo] = Nil
      for (partitionInfos <- topicRegistry.values)
        for (partition <- partitionInfos.values)
          allPartitionInfos ::= partition
      info("Consumer " + consumerIdString + " selected partitions : " +
        allPartitionInfos.sortWith((s,t) => s.partitionId < t.partitionId).map(_.toString).mkString(","))

      fetcher match {
        case Some(f) =>
          f.startConnections(allPartitionInfos, cluster)
        case None =>
      }
    }

    private def reflectPartitionOwnershipDecision(partitionOwnershipDecision: Map[(String, String), String]): Boolean = {
      var successfullyOwnedPartitions : List[(String, String)] = Nil
      val partitionOwnershipSuccessful = partitionOwnershipDecision.map { partitionOwner =>
        val topic = partitionOwner._1._1
        val partition = partitionOwner._1._2
        val consumerThreadId = partitionOwner._2
        val partitionOwnerPath = getConsumerPartitionOwnerPath(group, topic,partition)
        try {
          createEphemeralPathExpectConflict(zkClient, partitionOwnerPath, consumerThreadId)
          info(consumerThreadId + " successfully owned partition " + partition + " for topic " + topic)
          successfullyOwnedPartitions ::= (topic, partition)
          true
        } catch {
          case e: ZkNodeExistsException =>
            // The node hasn't been deleted by the original owner. So wait a bit and retry.
            info("waiting for the partition ownership to be deleted: " + partition)
            false
          case e2 => throw e2
        }
      }
      val hasPartitionOwnershipFailed = partitionOwnershipSuccessful.foldLeft(0)((sum, decision) => sum + (if(decision) 0 else 1))
      /* even if one of the partition ownership attempt has failed, return false */
      if(hasPartitionOwnershipFailed > 0) {
        // remove all paths that we have owned in ZK
        successfullyOwnedPartitions.foreach(topicAndPartition => deletePartitionOwnershipFromZK(topicAndPartition._1, topicAndPartition._2))
        false
      }
      else true
    }

<<<<<<< HEAD
    private def addPartitionTopicInfo(topicDirs: ZKGroupTopicDirs, partition: String,
                                      topic: String, consumerThreadId: String) {
      val partTopicInfoMap = topicRegistry.get(topic)
=======
    private def addPartitionTopicInfo(currentTopicRegistry: Pool[String, Pool[Partition, PartitionTopicInfo]],
                                      topicDirs: ZKGroupTopicDirs, partitionString: String,
                                      topic: String, consumerThreadId: String) {
      val partition = Partition.parse(partitionString)
      val partTopicInfoMap = currentTopicRegistry.get(topic)
>>>>>>> 2a59ad76

      // find the leader for this partition
      val leaderOpt = getLeaderForPartition(zkClient, topic, partition.toInt)
      leaderOpt match {
        case None => throw new NoBrokersForPartitionException("No leader available for partition %s on topic %s".
          format(partition, topic))
        case Some(l) => debug("Leader for partition %s for topic %s is %d".format(partition, topic, l))
      }
      val leader = leaderOpt.get

      val znode = topicDirs.consumerOffsetDir + "/" + partition
      val offsetString = readDataMaybeNull(zkClient, znode)
      // If first time starting a consumer, set the initial offset based on the config
      var offset : Long = 0L
      if (offsetString == null)
        offset = config.autoOffsetReset match {
              case OffsetRequest.SmallestTimeString =>
                  earliestOrLatestOffset(topic, leader, partition.toInt, OffsetRequest.EarliestTime)
              case OffsetRequest.LargestTimeString =>
                  earliestOrLatestOffset(topic, leader, partition.toInt, OffsetRequest.LatestTime)
              case _ =>
                  throw new InvalidConfigException("Wrong value in autoOffsetReset in ConsumerConfig")
        }
      else
        offset = offsetString.toLong
<<<<<<< HEAD

      val queue = queues.get((topic, consumerThreadId))
=======
      val queue = topicThreadIdAndQueues.get((topic, consumerThreadId))
>>>>>>> 2a59ad76
      val consumedOffset = new AtomicLong(offset)
      val fetchedOffset = new AtomicLong(offset)
      val partTopicInfo = new PartitionTopicInfo(topic,
                                                 leader,
                                                 partition.toInt,
                                                 queue,
                                                 consumedOffset,
                                                 fetchedOffset,
                                                 new AtomicInteger(config.fetchSize))
      partTopicInfoMap.put(partition.toInt, partTopicInfo)
      debug(partTopicInfo + " selected new offset " + offset)
    }
  }

  private def reinitializeConsumer[T](
      topicCount: TopicCount,
      queuesAndStreams: List[(LinkedBlockingQueue[FetchedDataChunk],KafkaStream[T])]) {

    val dirs = new ZKGroupDirs(config.groupId)

    // listener to consumer and partition changes
    if (loadBalancerListener == null) {
      val topicStreamsMap = new mutable.HashMap[String,List[KafkaStream[T]]]
      loadBalancerListener = new ZKRebalancerListener(
        config.groupId, consumerIdString, topicStreamsMap.asInstanceOf[scala.collection.mutable.Map[String, List[KafkaStream[_]]]])
    }

    // register listener for session expired event
    if (sessionExpirationListener == null)
      sessionExpirationListener = new ZKSessionExpireListener(
        dirs, consumerIdString, topicCount, loadBalancerListener)

    val topicStreamsMap = loadBalancerListener.kafkaMessageAndMetadataStreams

    // map of {topic -> Set(thread-1, thread-2, ...)}
    val consumerThreadIdsPerTopic: Map[String, Set[String]] =
      topicCount.getConsumerThreadIdsPerTopic

    /*
     * This usage of map flatten breaks up consumerThreadIdsPerTopic into
     * a set of (topic, thread-id) pairs that we then use to construct
     * the updated (topic, thread-id) -> queues map
     */
    implicit def getTopicThreadIds(v: (String, Set[String])): Set[(String, String)] = v._2.map((v._1, _))

    // iterator over (topic, thread-id) tuples
    val topicThreadIds: Iterable[(String, String)] =
      consumerThreadIdsPerTopic.flatten

    // list of (pairs of pairs): e.g., ((topic, thread-id),(queue, stream))
    val threadQueueStreamPairs = topicCount match {
      case wildTopicCount: WildcardTopicCount =>
        for (tt <- topicThreadIds; qs <- queuesAndStreams) yield (tt -> qs)
      case statTopicCount: StaticTopicCount => {
        require(topicThreadIds.size == queuesAndStreams.size,
          "Mismatch between thread ID count (%d) and queue count (%d)".format(
          topicThreadIds.size, queuesAndStreams.size))
        topicThreadIds.zip(queuesAndStreams)
      }
    }

    threadQueueStreamPairs.foreach(e => {
      val topicThreadId = e._1
      val q = e._2._1
      topicThreadIdAndQueues.put(topicThreadId, q)
    })

    val groupedByTopic = threadQueueStreamPairs.groupBy(_._1._1)
    groupedByTopic.foreach(e => {
      val topic = e._1
      val streams = e._2.map(_._2._2).toList
      topicStreamsMap += (topic -> streams)
      debug("adding topic %s and %d streams to map.".format(topic, streams.size))
    })

    // listener to consumer and partition changes
    zkClient.subscribeStateChanges(sessionExpirationListener)

    zkClient.subscribeChildChanges(dirs.consumerRegistryDir, loadBalancerListener)

    topicStreamsMap.foreach { topicAndStreams =>
      // register on broker partition path changes
      val partitionPath = BrokerTopicsPath + "/" + topicAndStreams._1
      zkClient.subscribeChildChanges(partitionPath, loadBalancerListener)
    }

    // explicitly trigger load balancing for this consumer
    loadBalancerListener.syncedRebalance()
  }

  class WildcardStreamsHandler[T](topicFilter: TopicFilter,
                                  numStreams: Int,
                                  decoder: Decoder[T])
                                extends TopicEventHandler[String] {

    if (messageStreamCreated.getAndSet(true))
      throw new RuntimeException("Each consumer connector can create " +
        "message streams by filter at most once.")

    private val wildcardQueuesAndStreams = (1 to numStreams)
      .map(e => {
        val queue = new LinkedBlockingQueue[FetchedDataChunk](config.maxQueuedChunks)
        val stream = new KafkaStream[T](
          queue, config.consumerTimeoutMs, decoder, config.enableShallowIterator)
        (queue, stream)
    }).toList

     // bootstrap with existing topics
    private var wildcardTopics =
      getChildrenParentMayNotExist(zkClient, BrokerTopicsPath)
        .filter(topicFilter.isTopicAllowed)

    private val wildcardTopicCount = TopicCount.constructTopicCount(
      consumerIdString, topicFilter, numStreams, zkClient)

    val dirs = new ZKGroupDirs(config.groupId)
    registerConsumerInZK(dirs, consumerIdString, wildcardTopicCount)
    reinitializeConsumer(wildcardTopicCount, wildcardQueuesAndStreams)

    if (!topicFilter.requiresTopicEventWatcher) {
      info("Not creating event watcher for trivial whitelist " + topicFilter)
    }
    else {
      info("Creating topic event watcher for whitelist " + topicFilter)
      wildcardTopicWatcher = new ZookeeperTopicEventWatcher(config, this)

      /*
       * Topic events will trigger subsequent synced rebalances. Also, the
       * consumer will get registered only after an allowed topic becomes
       * available.
       */
    }

    def handleTopicEvent(allTopics: Seq[String]) {
      debug("Handling topic event")

      val updatedTopics = allTopics.filter(topicFilter.isTopicAllowed)

      val addedTopics = updatedTopics filterNot (wildcardTopics contains)
      if (addedTopics.nonEmpty)
        info("Topic event: added topics = %s"
                             .format(addedTopics))

      /*
       * TODO: Deleted topics are interesting (and will not be a concern until
       * 0.8 release). We may need to remove these topics from the rebalance
       * listener's map in reinitializeConsumer.
       */
      val deletedTopics = wildcardTopics filterNot (updatedTopics contains)
      if (deletedTopics.nonEmpty)
        info("Topic event: deleted topics = %s"
                             .format(deletedTopics))

      wildcardTopics = updatedTopics
      info("Topics to consume = %s".format(wildcardTopics))

      if (addedTopics.nonEmpty || deletedTopics.nonEmpty)
        reinitializeConsumer(wildcardTopicCount, wildcardQueuesAndStreams)
    }

    def streams: Seq[KafkaStream[T]] =
      wildcardQueuesAndStreams.map(_._2)
  }
}
<|MERGE_RESOLUTION|>--- conflicted
+++ resolved
@@ -93,15 +93,9 @@
   private val rebalanceLock = new Object
   private var fetcher: Option[Fetcher] = None
   private var zkClient: ZkClient = null
-<<<<<<< HEAD
-  private val topicRegistry = new Pool[String, Pool[Int, PartitionTopicInfo]]
-  // queues : (topic,consumerThreadId) -> queue
-  private val queues = new Pool[Tuple2[String,String], BlockingQueue[FetchedDataChunk]]
-=======
-  private var topicRegistry = new Pool[String, Pool[Partition, PartitionTopicInfo]]
+  private var topicRegistry = new Pool[String, Pool[Int, PartitionTopicInfo]]
   // topicThreadIdAndQueues : (topic,consumerThreadId) -> queue
   private val topicThreadIdAndQueues = new Pool[Tuple2[String,String], BlockingQueue[FetchedDataChunk]]
->>>>>>> 2a59ad76
   private val scheduler = new KafkaScheduler(1, "Kafka-consumer-autocommit-", false)
   private val messageStreamCreated = new AtomicBoolean(false)
 
@@ -134,17 +128,11 @@
 
   def this(config: ConsumerConfig) = this(config, true)
 
-<<<<<<< HEAD
   def createMessageStreams[T](topicCountMap: Map[String,Int], decoder: Decoder[T])
-      : Map[String,List[KafkaMessageStream[T]]] = {
-=======
-  def createMessageStreams[T](topicCountMap: Map[String,Int],
-                              decoder: Decoder[T])
       : Map[String,List[KafkaStream[T]]] = {
     if (messageStreamCreated.getAndSet(true))
       throw new RuntimeException(this.getClass.getSimpleName +
                                    " can create message streams at most once")
->>>>>>> 2a59ad76
     consume(topicCountMap, decoder)
   }
 
@@ -191,54 +179,13 @@
     }
   }
 
-<<<<<<< HEAD
   def consume[T](topicCountMap: scala.collection.Map[String,Int], decoder: Decoder[T])
-      : Map[String,List[KafkaMessageStream[T]]] = {
-=======
-  def consume[T](topicCountMap: scala.collection.Map[String,Int],
-                 decoder: Decoder[T])
       : Map[String,List[KafkaStream[T]]] = {
->>>>>>> 2a59ad76
     debug("entering consume ")
     if (topicCountMap == null)
       throw new RuntimeException("topicCountMap is null")
 
-<<<<<<< HEAD
-    val dirs = new ZKGroupDirs(config.groupId)
-    var ret = new mutable.HashMap[String,List[KafkaMessageStream[T]]]
-
-    var consumerUuid : String = null
-    config.consumerId match {
-      case Some(consumerId) => // for testing only
-        consumerUuid = consumerId
-      case None => // generate unique consumerId automatically
-        val uuid = UUID.randomUUID()
-        consumerUuid = "%s-%d-%s".format( InetAddress.getLocalHost.getHostName,
-                                          System.currentTimeMillis,
-                                          uuid.getMostSignificantBits().toHexString.substring(0,8) )
-    }
-    val consumerIdString = config.groupId + "_" + consumerUuid
-    val topicCount = new TopicCount(consumerIdString, topicCountMap)
-
-    // create a queue per topic per consumer thread
-    val consumerThreadIdsPerTopic = topicCount.getConsumerThreadIdsPerTopic
-    for ((topic, threadIdSet) <- consumerThreadIdsPerTopic) {
-      var streamList: List[KafkaMessageStream[T]] = Nil
-      for (threadId <- threadIdSet) {
-        val stream = new LinkedBlockingQueue[FetchedDataChunk](config.maxQueuedChunks)
-        queues.put((topic, threadId), stream)
-        streamList ::= new KafkaMessageStream[T](topic, stream, config.consumerTimeoutMs, decoder)
-      }
-      ret += (topic -> streamList)
-      debug("adding topic " + topic + " and stream to map..")
-    }
-
-    // listener to consumer and partition changes
-    val loadBalancerListener = new ZKRebalancerListener[T](config.groupId, consumerIdString, ret)
-    registerConsumerInZK(dirs, consumerIdString, topicCount)
-=======
     val topicCount = TopicCount.constructTopicCount(consumerIdString, topicCountMap)
->>>>>>> 2a59ad76
 
     val topicThreadIds = topicCount.getConsumerThreadIdsPerTopic
 
@@ -259,14 +206,10 @@
     loadBalancerListener.kafkaMessageAndMetadataStreams.asInstanceOf[Map[String, List[KafkaStream[T]]]]
   }
 
-<<<<<<< HEAD
   // this API is used by unit tests only
   def getTopicRegistry: Pool[String, Pool[Int, PartitionTopicInfo]] = topicRegistry
 
   private def registerConsumerInZK(dirs: ZKGroupDirs, consumerIdString: String, topicCount: TopicCount) = {
-=======
-  private def registerConsumerInZK(dirs: ZKGroupDirs, consumerIdString: String, topicCount: TopicCount) {
->>>>>>> 2a59ad76
     info("begin registering consumer " + consumerIdString + " in ZK")
     createEphemeralPathExpectConflict(zkClient,
                                       dirs.consumerRegistryDir + "/" + consumerIdString,
@@ -433,11 +376,8 @@
   class ZKRebalancerListener(val group: String, val consumerIdString: String,
                              val kafkaMessageAndMetadataStreams: mutable.Map[String,List[KafkaStream[_]]])
     extends IZkChildListener {
-<<<<<<< HEAD
-    private val dirs = new ZKGroupDirs(group)
     private var oldPartitionsPerTopicMap: mutable.Map[String, Seq[String]] = new mutable.HashMap[String, Seq[String]]()
     private var oldConsumersPerTopicMap: mutable.Map[String,List[String]] = new mutable.HashMap[String,List[String]]()
-=======
     private var isWatcherTriggered = false
     private val lock = new ReentrantLock
     private val cond = lock.newCondition()
@@ -466,7 +406,6 @@
       }
     }
     watcherExecutorThread.start()
->>>>>>> 2a59ad76
 
     @throws(classOf[Exception])
     def handleChildChange(parentPath : String, curChilds : java.util.List[String]) {
@@ -479,29 +418,6 @@
       }
     }
 
-<<<<<<< HEAD
-    private def releasePartitionOwnership()= {
-      info("Releasing partition ownership")
-      for ((topic, infos) <- topicRegistry) {
-        for(partition <- infos.keys) {
-          val partitionOwnerPath = getConsumerPartitionOwnerPath(group, topic, partition.toString)
-          deletePath(zkClient, partitionOwnerPath)
-          debug("Consumer " + consumerIdString + " releasing " + partitionOwnerPath)
-        }
-      }
-    }
-
-    private def getRelevantTopicMap(myTopicThreadIdsMap: Map[String, Set[String]],
-                                    newPartMap: Map[String, Seq[String]],
-                                    oldPartMap: Map[String, Seq[String]],
-                                    newConsumerMap: Map[String,List[String]],
-                                    oldConsumerMap: Map[String,List[String]]): Map[String, Set[String]] = {
-      var relevantTopicThreadIdsMap = new mutable.HashMap[String, Set[String]]()
-      for ( (topic, consumerThreadIdSet) <- myTopicThreadIdsMap )
-        if ( oldPartMap.get(topic) != newPartMap.get(topic) || oldConsumerMap.get(topic) != newConsumerMap.get(topic))
-          relevantTopicThreadIdsMap += (topic -> consumerThreadIdSet)
-      relevantTopicThreadIdsMap
-=======
     private def deletePartitionOwnershipFromZK(topic: String, partition: String) {
       val topicDirs = new ZKGroupTopicDirs(group, topic)
       val znode = topicDirs.consumerOwnerDir + "/" + partition
@@ -509,14 +425,13 @@
       debug("Consumer " + consumerIdString + " releasing " + znode)
     }
 
-    private def releasePartitionOwnership(localTopicRegistry: Pool[String, Pool[Partition, PartitionTopicInfo]])= {
+    private def releasePartitionOwnership(localTopicRegistry: Pool[String, Pool[Int, PartitionTopicInfo]])= {
       info("Releasing partition ownership")
       for ((topic, infos) <- localTopicRegistry) {
         for(partition <- infos.keys)
           deletePartitionOwnershipFromZK(topic, partition.toString)
         localTopicRegistry.remove(topic)
       }
->>>>>>> 2a59ad76
     }
 
     def resetState() {
@@ -572,16 +487,10 @@
       releasePartitionOwnership(topicRegistry)
 
       var partitionOwnershipDecision = new collection.mutable.HashMap[(String, String), String]()
-<<<<<<< HEAD
-      for ((topic, consumerThreadIdSet) <- relevantTopicThreadIdsMap) {
-        topicRegistry.remove(topic)
-        topicRegistry.put(topic, new Pool[Int, PartitionTopicInfo])
-=======
-      var currentTopicRegistry = new Pool[String, Pool[Partition, PartitionTopicInfo]]
+      var currentTopicRegistry = new Pool[String, Pool[Int, PartitionTopicInfo]]
 
       for ((topic, consumerThreadIdSet) <- myTopicThreadIdsMap) {
-        currentTopicRegistry.put(topic, new Pool[Partition, PartitionTopicInfo])
->>>>>>> 2a59ad76
+        currentTopicRegistry.put(topic, new Pool[Int, PartitionTopicInfo])
 
         val topicDirs = new ZKGroupTopicDirs(group, topic)
         val curConsumers = consumersPerTopicMap.get(topic).get
@@ -628,11 +537,7 @@
         topicRegistry = currentTopicRegistry
         updateFetcher(cluster)
         true
-<<<<<<< HEAD
-      } else
-=======
-      }else {
->>>>>>> 2a59ad76
+      } else {
         false
       }
     }
@@ -712,17 +617,10 @@
       else true
     }
 
-<<<<<<< HEAD
-    private def addPartitionTopicInfo(topicDirs: ZKGroupTopicDirs, partition: String,
+    private def addPartitionTopicInfo(currentTopicRegistry: Pool[String, Pool[Int, PartitionTopicInfo]],
+                                      topicDirs: ZKGroupTopicDirs, partition: String,
                                       topic: String, consumerThreadId: String) {
-      val partTopicInfoMap = topicRegistry.get(topic)
-=======
-    private def addPartitionTopicInfo(currentTopicRegistry: Pool[String, Pool[Partition, PartitionTopicInfo]],
-                                      topicDirs: ZKGroupTopicDirs, partitionString: String,
-                                      topic: String, consumerThreadId: String) {
-      val partition = Partition.parse(partitionString)
       val partTopicInfoMap = currentTopicRegistry.get(topic)
->>>>>>> 2a59ad76
 
       // find the leader for this partition
       val leaderOpt = getLeaderForPartition(zkClient, topic, partition.toInt)
@@ -748,12 +646,7 @@
         }
       else
         offset = offsetString.toLong
-<<<<<<< HEAD
-
-      val queue = queues.get((topic, consumerThreadId))
-=======
       val queue = topicThreadIdAndQueues.get((topic, consumerThreadId))
->>>>>>> 2a59ad76
       val consumedOffset = new AtomicLong(offset)
       val fetchedOffset = new AtomicLong(offset)
       val partTopicInfo = new PartitionTopicInfo(topic,
