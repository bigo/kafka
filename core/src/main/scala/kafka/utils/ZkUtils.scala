--- conflicted
+++ resolved
@@ -300,18 +300,6 @@
     zkClient.delete(brokerPartTopicPath)
   }
 
-<<<<<<< HEAD
-  /**
-   * For a given topic, this returns the sorted list of partition ids registered for this topic
-   */
-  def getSortedPartitionIdsForTopic(zkClient: ZkClient, topic: String): Seq[Int] = {
-    val topicPartitionsPath = ZkUtils.getTopicPartitionsPath(topic)
-    ZkUtils.getChildrenParentMayNotExist(zkClient, topicPartitionsPath).map(pid => pid.toInt).sortWith((s,t) => s < t)
-  }
-
-  def getBrokerInfoFromIds(zkClient: ZkClient, brokerIds: Seq[Int]): Seq[Broker] =
-    brokerIds.map( bid => Broker.createBroker(bid, ZkUtils.readData(zkClient, ZkUtils.BrokerIdsPath + "/" + bid)) )
-=======
   def getConsumersInGroup(zkClient: ZkClient, group: String): Seq[String] = {
     val dirs = new ZKGroupDirs(group)
     getChildren(zkClient, dirs.consumerRegistryDir)
@@ -349,7 +337,17 @@
       consumersPerTopicMap.put(topic, consumerList.sortWith((s,t) => s < t))
     consumersPerTopicMap
   }
->>>>>>> afd4b0d7
+
+  /**
+   * For a given topic, this returns the sorted list of partition ids registered for this topic
+   */
+  def getSortedPartitionIdsForTopic(zkClient: ZkClient, topic: String): Seq[Int] = {
+    val topicPartitionsPath = ZkUtils.getTopicPartitionsPath(topic)
+    ZkUtils.getChildrenParentMayNotExist(zkClient, topicPartitionsPath).map(pid => pid.toInt).sortWith((s,t) => s < t)
+  }
+
+  def getBrokerInfoFromIds(zkClient: ZkClient, brokerIds: Seq[Int]): Seq[Broker] =
+    brokerIds.map( bid => Broker.createBroker(bid, ZkUtils.readData(zkClient, ZkUtils.BrokerIdsPath + "/" + bid)) )
 }
 
 object ZKStringSerializer extends ZkSerializer {
