--- conflicted
+++ resolved
@@ -156,16 +156,6 @@
       }
 
       override def makeNext(): MessageAndOffset = {
-<<<<<<< HEAD
-        val isInnerDone = innerDone()
-        isInnerDone match {
-          case true => makeNextOuter
-          case false => {
-            val messageAndOffset = innerIter.next
-            if (!innerIter.hasNext)
-              currValidBytes += 4 + lastMessageSize
-            new MessageAndOffset(messageAndOffset.message, currValidBytes)
-=======
         if(isShallow){
           makeNextOuter
         }
@@ -180,7 +170,6 @@
                 currValidBytes += 4 + lastMessageSize
               new MessageAndOffset(messageAndOffset.message, currValidBytes)
             }
->>>>>>> 2a59ad76
           }
         }
       }
